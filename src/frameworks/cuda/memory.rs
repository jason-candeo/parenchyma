//! Provides a Rust wrapper around Cuda's memory.

use super::api::{Driver, DriverFFI, DriverError};
use memory::*;

use std::ptr;

#[derive(Debug)]
/// Defines a Cuda Memory.
pub struct Memory {
    id: isize,
    /// Pointer to host memory that is used for pinned host memory.
    host_ptr: *mut u8,
}

impl Drop for Memory {
    #[allow(unused_must_use)]
    fn drop(&mut self) {
        Driver::mem_free(self);
    }
}

#[allow(unused_mut)]
impl Memory {
    /// Initializes a new Cuda memory.
<<<<<<< HEAD
    pub fn new(size: usize) -> Result<Memory, DriverError> {
        Driver::mem_alloc(size as u64)
=======
    pub fn new(size: usize) -> Result<Memory, Error> {
        API::mem_alloc(size as size_t)
>>>>>>> 6e9fdfbb
    }

    /// Initializes a new Cuda memory from its C type.
    pub fn from_c(id: DriverFFI::CUdeviceptr) -> Memory {
        Memory {
            id: id as isize,
            host_ptr: ptr::null_mut(),
        }
    }

    /// Returns the id as isize.
    pub fn id(&self) -> isize {
        self.id
    }

    /// Returns the memory id as its C type.
    pub fn id_c(&self) -> DriverFFI::CUdeviceptr {
        self.id as DriverFFI::CUdeviceptr
    }
}

impl IMemory for Memory {}<|MERGE_RESOLUTION|>--- conflicted
+++ resolved
@@ -23,13 +23,8 @@
 #[allow(unused_mut)]
 impl Memory {
     /// Initializes a new Cuda memory.
-<<<<<<< HEAD
     pub fn new(size: usize) -> Result<Memory, DriverError> {
-        Driver::mem_alloc(size as u64)
-=======
-    pub fn new(size: usize) -> Result<Memory, Error> {
-        API::mem_alloc(size as size_t)
->>>>>>> 6e9fdfbb
+        Driver::mem_alloc(size as DriverFFI::size_t)
     }
 
     /// Initializes a new Cuda memory from its C type.
